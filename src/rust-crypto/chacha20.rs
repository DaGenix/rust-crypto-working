// Licensed under the Apache License, Version 2.0 <LICENSE-APACHE or
// http://www.apache.org/licenses/LICENSE-2.0> or the MIT license
// <LICENSE-MIT or http://opensource.org/licenses/MIT>, at your
// option. This file may not be copied, modified, or distributed
// except according to those terms.
use std::simd::u32x4;

use buffer::{BufferResult, RefReadBuffer, RefWriteBuffer};
use symmetriccipher::{Encryptor, Decryptor, SynchronousStreamCipher, SymmetricCipherError};
use cryptoutil::{read_u32_le, symm_enc_or_dec, write_u32_le};

<<<<<<< HEAD
#[deriving(Copy)]
=======
struct ChaChaState {
  a: u32x4,
  b: u32x4,
  c: u32x4,
  d: u32x4
}
>>>>>>> 8fd99379
pub struct ChaCha20 {
    state  : ChaChaState,
    output : [u8,  ..64],
    offset : uint,
}

impl ChaCha20 {
    pub fn new(key: &[u8], nonce: &[u8]) -> ChaCha20 {
        assert!(key.len() == 16 || key.len() == 32);
        assert!(nonce.len() == 8);

        ChaCha20{ state: ChaCha20::expand(key, nonce), output: [0u8, ..64], offset: 64 }
    }

    fn expand(key: &[u8], nonce: &[u8]) -> ChaChaState {
        
        let constant = match key.len() {
            16 => b"expand 16-byte k",
            32 => b"expand 32-byte k",
            _  => unreachable!(),
        };
        ChaChaState {
            a: u32x4(
                read_u32_le(constant[0..4]),
                read_u32_le(constant[4..8]),
                read_u32_le(constant[8..12]),
                read_u32_le(constant[12..16])
            ),
            b: u32x4(
                read_u32_le(key[0..4]),
                read_u32_le(key[4..8]),
                read_u32_le(key[8..12]),
                read_u32_le(key[12..16])
            ),
            c: if key.len() == 16 {
                    u32x4(
                        read_u32_le(key[0..4]),
                        read_u32_le(key[4..8]),
                        read_u32_le(key[8..12]),
                        read_u32_le(key[12..16])
                    )
                } else {
                    u32x4(
                        read_u32_le(key[16..20]),
                        read_u32_le(key[20..24]),
                        read_u32_le(key[24..28]),
                        read_u32_le(key[28..32])
                    )
                },
            d: u32x4(
                0,
                0,
                read_u32_le(nonce[0..4]),
                read_u32_le(nonce[4..8])
            )
        }
    }
    fn rotate(v:u32x4, c: u32x4) -> u32x4{
      let s32 = u32x4(32, 32, 32, 32);
      let r = s32 - c;
      let right = v >> r;
      return (v << c) ^ right;
    }
    fn round(state: &mut ChaChaState) -> () {
          let s16 = u32x4(16, 16, 16, 16);
          let s12 = u32x4(12, 12, 12, 12);
          let s8 = u32x4(8, 8, 8, 8);
          let s7 = u32x4(7, 7, 7, 7);
          
          state.a = state.a + state.b;
          state.d = ChaCha20::rotate(state.d ^ state.a, s16);
          state.c = state.c + state.d;
          state.b = ChaCha20::rotate(state.b ^ state.c, s12);
          state.a = state.a + state.b;
          state.d = ChaCha20::rotate(state.d ^ state.a, s8);
          state.c = state.c + state.d;
          state.b = ChaCha20::rotate(state.b ^ state.c, s7);
        }
    // put the the next 64 keystream bytes into self.output
    fn update(&mut self) {
        let mut state = self.state;

        for _ in range(0u, 10) {
            ChaCha20::round(&mut state);
            let u32x4(b10, b11, b12, b13) = state.b;
            state.b = u32x4(b11, b12, b13, b10);
            let u32x4(c10, c11, c12, c13) = state.c;
            state.c = u32x4(c12, c13,c10, c11);
            let u32x4(d10, d11, d12, d13) = state.d;
            state.d = u32x4(d13, d10, d11, d12);
            ChaCha20::round(&mut state);
            let u32x4(b20, b21, b22, b23) = state.b;
            state.b = u32x4(b23, b20, b21, b22);
            let u32x4(c20, c21, c22, c23) = state.c;
            state.c = u32x4(c22, c23, c20, c21);
            let u32x4(d20, d21, d22, d23) = state.d;
            state.d = u32x4(d21, d22, d23, d20);
        }
        let u32x4(a1, a2, a3, a4) = self.state.a + state.a;
        let u32x4(b1, b2, b3, b4) = self.state.b + state.b;
        let u32x4(c1, c2, c3, c4) = self.state.c + state.c;
        let u32x4(d1, d2, d3, d4) = self.state.d + state.d;
        let lens = [
            a1,a2,a3,a4,
            b1,b2,b3,b4,
            c1,c2,c3,c4,
            d1,d2,d3,d4
        ];
        for i in range(0, lens.len()) {
            write_u32_le(self.output[mut i*4..(i+1)*4], lens[i]);
        }

        self.state.d += u32x4(1, 0, 0, 0);
        let u32x4(c12, _, _, _) = self.state.d;
        if c12 == 0 {
            self.state.d += u32x4(0, 1, 0, 0);
        }

        self.offset = 0;
    }

    fn next(&mut self) -> u8 {
        if self.offset == 64 {
            self.update();
        }
        let r = self.output[self.offset];
        self.offset += 1;
        r
    }

}

impl SynchronousStreamCipher for ChaCha20 {
    fn process(&mut self, input: &[u8], output: &mut [u8]) {
        assert!(input.len() == output.len());
        for (x, y) in input.iter().zip(output.iter_mut()) {
            *y = *x ^ self.next();
        }
    }
}

impl Encryptor for ChaCha20 {
    fn encrypt(&mut self, input: &mut RefReadBuffer, output: &mut RefWriteBuffer, _: bool)
            -> Result<BufferResult, SymmetricCipherError> {
        symm_enc_or_dec(self, input, output)
    }
}

impl Decryptor for ChaCha20 {
    fn decrypt(&mut self, input: &mut RefReadBuffer, output: &mut RefWriteBuffer, _: bool)
            -> Result<BufferResult, SymmetricCipherError> {
        symm_enc_or_dec(self, input, output)
    }
}

#[cfg(test)]
mod test {
    use chacha20::ChaCha20;
    use symmetriccipher::SynchronousStreamCipher;

    #[test]
    fn test_chacha20_256_tls_vectors() {
        struct TestVector {
            key:   [u8, ..32],
            nonce: [u8, ..8],
            keystream: Vec<u8>,
        };
        // taken from http://tools.ietf.org/html/draft-agl-tls-chacha20poly1305-04
        let test_vectors = vec!(
            TestVector{
                key: [
                    0x00, 0x00, 0x00, 0x00, 0x00, 0x00, 0x00, 0x00,
                    0x00, 0x00, 0x00, 0x00, 0x00, 0x00, 0x00, 0x00,
                    0x00, 0x00, 0x00, 0x00, 0x00, 0x00, 0x00, 0x00,
                    0x00, 0x00, 0x00, 0x00, 0x00, 0x00, 0x00, 0x00,
                ],
                nonce: [ 0x00, 0x00, 0x00, 0x00, 0x00, 0x00, 0x00, 0x00 ],
                keystream: vec!(
                    0x76, 0xb8, 0xe0, 0xad, 0xa0, 0xf1, 0x3d, 0x90,
                    0x40, 0x5d, 0x6a, 0xe5, 0x53, 0x86, 0xbd, 0x28,
                    0xbd, 0xd2, 0x19, 0xb8, 0xa0, 0x8d, 0xed, 0x1a,
                    0xa8, 0x36, 0xef, 0xcc, 0x8b, 0x77, 0x0d, 0xc7,
                    0xda, 0x41, 0x59, 0x7c, 0x51, 0x57, 0x48, 0x8d,
                    0x77, 0x24, 0xe0, 0x3f, 0xb8, 0xd8, 0x4a, 0x37,
                    0x6a, 0x43, 0xb8, 0xf4, 0x15, 0x18, 0xa1, 0x1c,
                    0xc3, 0x87, 0xb6, 0x69, 0xb2, 0xee, 0x65, 0x86,
                ),
            }, TestVector{
                key: [
                    0x00, 0x00, 0x00, 0x00, 0x00, 0x00, 0x00, 0x00,
                    0x00, 0x00, 0x00, 0x00, 0x00, 0x00, 0x00, 0x00,
                    0x00, 0x00, 0x00, 0x00, 0x00, 0x00, 0x00, 0x00,
                    0x00, 0x00, 0x00, 0x00, 0x00, 0x00, 0x00, 0x01,
                ],
                nonce: [ 0x00, 0x00, 0x00, 0x00, 0x00, 0x00, 0x00, 0x00 ],
                keystream: vec!(
                    0x45, 0x40, 0xf0, 0x5a, 0x9f, 0x1f, 0xb2, 0x96,
                    0xd7, 0x73, 0x6e, 0x7b, 0x20, 0x8e, 0x3c, 0x96,
                    0xeb, 0x4f, 0xe1, 0x83, 0x46, 0x88, 0xd2, 0x60,
                    0x4f, 0x45, 0x09, 0x52, 0xed, 0x43, 0x2d, 0x41,
                    0xbb, 0xe2, 0xa0, 0xb6, 0xea, 0x75, 0x66, 0xd2,
                    0xa5, 0xd1, 0xe7, 0xe2, 0x0d, 0x42, 0xaf, 0x2c,
                    0x53, 0xd7, 0x92, 0xb1, 0xc4, 0x3f, 0xea, 0x81,
                    0x7e, 0x9a, 0xd2, 0x75, 0xae, 0x54, 0x69, 0x63,
                ),
            }, TestVector{
                key: [
                    0x00, 0x00, 0x00, 0x00, 0x00, 0x00, 0x00, 0x00,
                    0x00, 0x00, 0x00, 0x00, 0x00, 0x00, 0x00, 0x00,
                    0x00, 0x00, 0x00, 0x00, 0x00, 0x00, 0x00, 0x00,
                    0x00, 0x00, 0x00, 0x00, 0x00, 0x00, 0x00, 0x00,
                ],
                nonce: [ 0x00, 0x00, 0x00, 0x00, 0x00, 0x00, 0x00, 0x01 ],
                keystream: vec!(
                    0xde, 0x9c, 0xba, 0x7b, 0xf3, 0xd6, 0x9e, 0xf5,
                    0xe7, 0x86, 0xdc, 0x63, 0x97, 0x3f, 0x65, 0x3a,
                    0x0b, 0x49, 0xe0, 0x15, 0xad, 0xbf, 0xf7, 0x13,
                    0x4f, 0xcb, 0x7d, 0xf1, 0x37, 0x82, 0x10, 0x31,
                    0xe8, 0x5a, 0x05, 0x02, 0x78, 0xa7, 0x08, 0x45,
                    0x27, 0x21, 0x4f, 0x73, 0xef, 0xc7, 0xfa, 0x5b,
                    0x52, 0x77, 0x06, 0x2e, 0xb7, 0xa0, 0x43, 0x3e,
                    0x44, 0x5f, 0x41, 0xe3,
                ),
            }, TestVector{
                key: [
                    0x00, 0x00, 0x00, 0x00, 0x00, 0x00, 0x00, 0x00,
                    0x00, 0x00, 0x00, 0x00, 0x00, 0x00, 0x00, 0x00,
                    0x00, 0x00, 0x00, 0x00, 0x00, 0x00, 0x00, 0x00,
                    0x00, 0x00, 0x00, 0x00, 0x00, 0x00, 0x00, 0x00,
                ],
                nonce: [ 0x01, 0x00, 0x00, 0x00, 0x00, 0x00, 0x00, 0x00 ],
                keystream: vec!(
                    0xef, 0x3f, 0xdf, 0xd6, 0xc6, 0x15, 0x78, 0xfb,
                    0xf5, 0xcf, 0x35, 0xbd, 0x3d, 0xd3, 0x3b, 0x80,
                    0x09, 0x63, 0x16, 0x34, 0xd2, 0x1e, 0x42, 0xac,
                    0x33, 0x96, 0x0b, 0xd1, 0x38, 0xe5, 0x0d, 0x32,
                    0x11, 0x1e, 0x4c, 0xaf, 0x23, 0x7e, 0xe5, 0x3c,
                    0xa8, 0xad, 0x64, 0x26, 0x19, 0x4a, 0x88, 0x54,
                    0x5d, 0xdc, 0x49, 0x7a, 0x0b, 0x46, 0x6e, 0x7d,
                    0x6b, 0xbd, 0xb0, 0x04, 0x1b, 0x2f, 0x58, 0x6b,
                ),
            }, TestVector{
                key: [
                    0x00, 0x01, 0x02, 0x03, 0x04, 0x05, 0x06, 0x07,
                    0x08, 0x09, 0x0a, 0x0b, 0x0c, 0x0d, 0x0e, 0x0f,
                    0x10, 0x11, 0x12, 0x13, 0x14, 0x15, 0x16, 0x17,
                    0x18, 0x19, 0x1a, 0x1b, 0x1c, 0x1d, 0x1e, 0x1f,
                ],
                nonce: [ 0x00, 0x01, 0x02, 0x03, 0x04, 0x05, 0x06, 0x07 ],
                keystream: vec!(
                    0xf7, 0x98, 0xa1, 0x89, 0xf1, 0x95, 0xe6, 0x69,
                    0x82, 0x10, 0x5f, 0xfb, 0x64, 0x0b, 0xb7, 0x75,
                    0x7f, 0x57, 0x9d, 0xa3, 0x16, 0x02, 0xfc, 0x93,
                    0xec, 0x01, 0xac, 0x56, 0xf8, 0x5a, 0xc3, 0xc1,
                    0x34, 0xa4, 0x54, 0x7b, 0x73, 0x3b, 0x46, 0x41,
                    0x30, 0x42, 0xc9, 0x44, 0x00, 0x49, 0x17, 0x69,
                    0x05, 0xd3, 0xbe, 0x59, 0xea, 0x1c, 0x53, 0xf1,
                    0x59, 0x16, 0x15, 0x5c, 0x2b, 0xe8, 0x24, 0x1a,
                    0x38, 0x00, 0x8b, 0x9a, 0x26, 0xbc, 0x35, 0x94,
                    0x1e, 0x24, 0x44, 0x17, 0x7c, 0x8a, 0xde, 0x66,
                    0x89, 0xde, 0x95, 0x26, 0x49, 0x86, 0xd9, 0x58,
                    0x89, 0xfb, 0x60, 0xe8, 0x46, 0x29, 0xc9, 0xbd,
                    0x9a, 0x5a, 0xcb, 0x1c, 0xc1, 0x18, 0xbe, 0x56,
                    0x3e, 0xb9, 0xb3, 0xa4, 0xa4, 0x72, 0xf8, 0x2e,
                    0x09, 0xa7, 0xe7, 0x78, 0x49, 0x2b, 0x56, 0x2e,
                    0xf7, 0x13, 0x0e, 0x88, 0xdf, 0xe0, 0x31, 0xc7,
                    0x9d, 0xb9, 0xd4, 0xf7, 0xc7, 0xa8, 0x99, 0x15,
                    0x1b, 0x9a, 0x47, 0x50, 0x32, 0xb6, 0x3f, 0xc3,
                    0x85, 0x24, 0x5f, 0xe0, 0x54, 0xe3, 0xdd, 0x5a,
                    0x97, 0xa5, 0xf5, 0x76, 0xfe, 0x06, 0x40, 0x25,
                    0xd3, 0xce, 0x04, 0x2c, 0x56, 0x6a, 0xb2, 0xc5,
                    0x07, 0xb1, 0x38, 0xdb, 0x85, 0x3e, 0x3d, 0x69,
                    0x59, 0x66, 0x09, 0x96, 0x54, 0x6c, 0xc9, 0xc4,
                    0xa6, 0xea, 0xfd, 0xc7, 0x77, 0xc0, 0x40, 0xd7,
                    0x0e, 0xaf, 0x46, 0xf7, 0x6d, 0xad, 0x39, 0x79,
                    0xe5, 0xc5, 0x36, 0x0c, 0x33, 0x17, 0x16, 0x6a,
                    0x1c, 0x89, 0x4c, 0x94, 0xa3, 0x71, 0x87, 0x6a,
                    0x94, 0xdf, 0x76, 0x28, 0xfe, 0x4e, 0xaa, 0xf2,
                    0xcc, 0xb2, 0x7d, 0x5a, 0xaa, 0xe0, 0xad, 0x7a,
                    0xd0, 0xf9, 0xd4, 0xb6, 0xad, 0x3b, 0x54, 0x09,
                    0x87, 0x46, 0xd4, 0x52, 0x4d, 0x38, 0x40, 0x7a,
                    0x6d, 0xeb, 0x3a, 0xb7, 0x8f, 0xab, 0x78, 0xc9,
                ),
            },
        );

        for tv in test_vectors.iter() {
            let mut c = ChaCha20::new(&tv.key, &tv.nonce);
            let input = Vec::from_elem(tv.keystream.len(), 0u8);
            let mut output = Vec::from_elem(input.len(), 0u8);
            c.process(input[], output[mut]);
            assert_eq!(output, tv.keystream);
        }
    }
}

#[cfg(test)]
mod bench {
    use test::Bencher;
    use symmetriccipher::SynchronousStreamCipher;
    use chacha20::ChaCha20;

    #[bench]
    pub fn chacha20_10(bh: & mut Bencher) {
        let mut chacha20 = ChaCha20::new(&[0, ..32], &[0, ..8]);
        let input = [1u8, ..10];
        let mut output = [0u8, ..10];
        bh.iter( || {
            chacha20.process(&input, &mut output);
        });
        bh.bytes = input.len() as u64;
    }

    #[bench]
    pub fn chacha20_1k(bh: & mut Bencher) {
        let mut chacha20 = ChaCha20::new(&[0, ..32], &[0, ..8]);
        let input = [1u8, ..1024];
        let mut output = [0u8, ..1024];
        bh.iter( || {
            chacha20.process(&input, &mut output);
        });
        bh.bytes = input.len() as u64;
    }

    #[bench]
    pub fn chacha20_64k(bh: & mut Bencher) {
        let mut chacha20 = ChaCha20::new(&[0, ..32], &[0, ..8]);
        let input = [1u8, ..65536];
        let mut output = [0u8, ..65536];
        bh.iter( || {
            chacha20.process(&input, &mut output);
        });
        bh.bytes = input.len() as u64;
    }
}<|MERGE_RESOLUTION|>--- conflicted
+++ resolved
@@ -9,16 +9,15 @@
 use symmetriccipher::{Encryptor, Decryptor, SynchronousStreamCipher, SymmetricCipherError};
 use cryptoutil::{read_u32_le, symm_enc_or_dec, write_u32_le};
 
-<<<<<<< HEAD
 #[deriving(Copy)]
-=======
 struct ChaChaState {
   a: u32x4,
   b: u32x4,
   c: u32x4,
   d: u32x4
 }
->>>>>>> 8fd99379
+
+#[deriving(Copy)]
 pub struct ChaCha20 {
     state  : ChaChaState,
     output : [u8,  ..64],
